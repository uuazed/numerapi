import pytest
import os

from numerapi.numerapi import NumerAPI


def test_get_competitions():
    api = NumerAPI()

    # get all competions
    res = api.get_competitions()
    assert isinstance(res, list)
    assert len(res) > 80


def test_download_current_dataset():
    api = NumerAPI()
    path = api.download_current_dataset(unzip=True)
    assert os.path.exists(path)

    directory = path.replace(".zip", "")
    filename = "numerai_tournament_data.csv"
    assert os.path.exists(os.path.join(directory, filename))


def test_get_current_round():
    api = NumerAPI()
    current_round = api.get_current_round()
    assert current_round >= 82


def test_raw_query():
    api = NumerAPI()
    query = "query {dataset}"
    result = api.raw_query(query)
    assert isinstance(result, dict)
    assert "data" in result


def test_get_leaderboard():
    api = NumerAPI()
    lb = api.get_leaderboard(67)
    assert len(lb) == 1425


<<<<<<< HEAD
def test_stake():
    api = NumerAPI()
    with pytest.raises(ValueError) as err:
        # while this won't work because we are not authorized, it still tells
        # us if the request is formatted correctly
        api.stake(3, 2)
    # error should warn about not beeing logged in.
    assert "You must be authenticated" in str(err.value)
=======
def test_get_staking_leaderboard():
    api = NumerAPI()
    stakes = api.get_staking_leaderboard(82)
    # 115 people staked that round
    assert len(stakes) == 115
>>>>>>> f4e0adb0


def test_get_submission_ids():
    api = NumerAPI()
    ids = api.get_submission_ids()
    assert len(ids) > 0
    assert isinstance(ids, dict)


def test_error_handling():
    api = NumerAPI()
    # String instead of Int
    with pytest.raises(ValueError):
        api.get_leaderboard("foo")
    # round that doesn't exist
    with pytest.raises(ValueError):
        api.get_leaderboard(-1)
    # unauthendicated request
    with pytest.raises(ValueError):
        # set wrong token
        api.token = ("foo", "bar")
        api.submission_id = 1
        api.submission_status()<|MERGE_RESOLUTION|>--- conflicted
+++ resolved
@@ -43,7 +43,6 @@
     assert len(lb) == 1425
 
 
-<<<<<<< HEAD
 def test_stake():
     api = NumerAPI()
     with pytest.raises(ValueError) as err:
@@ -52,13 +51,13 @@
         api.stake(3, 2)
     # error should warn about not beeing logged in.
     assert "You must be authenticated" in str(err.value)
-=======
+
+
 def test_get_staking_leaderboard():
     api = NumerAPI()
     stakes = api.get_staking_leaderboard(82)
     # 115 people staked that round
     assert len(stakes) == 115
->>>>>>> f4e0adb0
 
 
 def test_get_submission_ids():
