--- conflicted
+++ resolved
@@ -710,15 +710,8 @@
         status = data['data']['model']['latestSubmission'][0]
         return status
 
-<<<<<<< HEAD
-    def upload_predictions(self, file_path: str = "predictions.csv",
-                           tournament: int = 8,
-                           model_id: str = None,
-                           df: pd.DataFrame = None) -> str:
-=======
     def upload_predictions(self, file_path: str = "predictions.csv", tournament: int = 8,
                            model_id: str = None, df: pd.DataFrame = None) -> str:
->>>>>>> 2d510923
         """Upload predictions from file.
         Will read TRIGGER_ID from the environment if this model is enabled with
         a Numerai Compute cluster setup by Numerai CLI.
@@ -729,12 +722,7 @@
                 -- DEPRECATED there is only one tournament nowadays
             model_id (str): Target model UUID (required for accounts with
                 multiple models)
-<<<<<<< HEAD
-            df (pandas.DataFrame): pandas DataFrame to upload, if function is
-                given df and file_path, df will be uploaded.
-=======
             df (pandas.DataFrame): Pandas DataFrame to upload, if function is given df and file_path, df will be uploaded
->>>>>>> 2d510923
 
         Returns:
             str: submission_id
@@ -744,15 +732,10 @@
             >>> model_id = api.get_models()['uuazed']
             >>> api.upload_predictions("prediction.cvs", model_id=model_id)
             '93c46857-fed9-4594-981e-82db2b358daf'
-<<<<<<< HEAD
-            >>> # upload from pandas DataFrame directly:
-            >>> api.upload_predictions(df=predictions_df, model_id=model_id)
-=======
 
             >>> api = NumerAPI(secret_key="..", public_id="..")
             >>> model_id = api.get_models()['uuazed']
             >>> api.upload_predictions(df = predictions_df, model_id=model_id)
->>>>>>> 2d510923
         """
         self.logger.info("uploading predictions...")
 
